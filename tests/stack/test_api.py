--- conflicted
+++ resolved
@@ -550,46 +550,16 @@
                     with open(resource_properties[api.DBFS_RESOURCE_SOURCE_PATH], 'w') as f:
                         f.write("print('test')\n")
 
-<<<<<<< HEAD
-        # Run deploy command on stack and then verify stack status. Validation for the stack
-        # status is done within the deploy command, so if the function doesn't error, then
-        # the generated stack is valid.
         new_stack_status_1 = stack_api.deploy(test_stack)
-        # Asserting some correctness criteria for the generated stack status.
-=======
-        new_stack_status_1 = stack_api.deploy_config(test_stack)
         # new stack status should have an identical list of "resources"
->>>>>>> fdf14626
         assert new_stack_status_1.get(api.STACK_RESOURCES) == test_stack.get(api.STACK_RESOURCES)
         for deployed_resource in new_stack_status_1.get(api.STACK_DEPLOYED):
             # All functions to pull the deployed output were mocked to return deploy_output
             assert deployed_resource.get(api.RESOURCE_DEPLOY_OUTPUT) == test_deploy_output
 
-<<<<<<< HEAD
-        # Test that when passing in a  status that the new status generated will still be valid.
+        # stack_api.deploy should create a valid stack status when given an existing
+        # stack_status
         new_stack_status_2 = stack_api.deploy(test_stack, stack_status=TEST_STATUS)
-        # Asserting some correctness criteria for the generated stack status.
         assert new_stack_status_2.get(api.STACK_RESOURCES) == test_stack.get(api.STACK_RESOURCES)
         for deployed_resource in new_stack_status_2.get(api.STACK_DEPLOYED):
-            assert deployed_resource.get(api.RESOURCE_DEPLOY_OUTPUT) == test_deploy_output
-
-    def test_download(self, stack_api):
-        """
-            stack_api.download_from_config should should call _download_resource on all of its
-            resources but only call _download_workspace on the workspace resources.
-        """
-        stack_api._download_workspace = mock.MagicMock()
-        stack_api._download_resource = mock.Mock(wraps=stack_api._download_resource)
-
-        stack_api.download(TEST_STACK)
-        # because there is only two workspace resources, _download
-        assert stack_api._download_resource.call_count == 5
-        assert stack_api._download_workspace.call_count == 2
-=======
-        # stack_api.deploY_config should create a valid stack status when given an existing
-        # stack_status
-        new_stack_status_2 = stack_api.deploy_config(test_stack, stack_status=TEST_STATUS)
-        assert new_stack_status_2.get(api.STACK_RESOURCES) == test_stack.get(api.STACK_RESOURCES)
-        for deployed_resource in new_stack_status_2.get(api.STACK_DEPLOYED):
-            assert deployed_resource.get(api.RESOURCE_DEPLOY_OUTPUT) == test_deploy_output
->>>>>>> fdf14626
+            assert deployed_resource.get(api.RESOURCE_DEPLOY_OUTPUT) == test_deploy_output