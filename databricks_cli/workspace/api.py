--- conflicted
+++ resolved
@@ -29,12 +29,7 @@
 
 from databricks_cli.dbfs.exceptions import LocalFileExistsException
 from databricks_cli.sdk import WorkspaceService
-<<<<<<< HEAD
-from databricks_cli.workspace.types import LanguageClickType, FormatClickType, WorkspaceFormat, \
-    WorkspaceLanguage
-=======
 from databricks_cli.workspace.types import WorkspaceFormat, WorkspaceLanguage
->>>>>>> fda9d01c
 
 DIRECTORY = 'DIRECTORY'
 NOTEBOOK = 'NOTEBOOK'
@@ -171,12 +166,6 @@
                                 'continue.').format(cur_src, extensions))
 
     def export_workspace_dir(self, source_path, target_path, overwrite):
-<<<<<<< HEAD
-        assert self.get_status(source_path).is_dir, 'The source path must be a directory. {}' \
-            .format(source_path)
-        
-=======
->>>>>>> fda9d01c
         if os.path.isfile(target_path):
             click.echo('{} exists as a file. Skipping this subtree {}'
                        .format(target_path, source_path))
